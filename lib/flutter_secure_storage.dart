--- conflicted
+++ resolved
@@ -17,16 +17,6 @@
   /// [value] required value
   /// [iOptions] optional iOS options
   /// [aOptions] optional Android options
-<<<<<<< HEAD
-  /// [lOptions] options Linux options
-  /// Can throw a [PlatformException].
-  Future<void> write(
-          {required String key,
-          required String? value,
-          IOSOptions? iOptions = IOSOptions.defaultOptions,
-          AndroidOptions? aOptions,
-          LinuxOptions? lOptions}) =>
-=======
   /// [lOptions] optional Linux options
   /// Can throw a [PlatformException].
   Future<void> write({
@@ -36,7 +26,6 @@
     AndroidOptions? aOptions,
     LinuxOptions? lOptions,
   }) =>
->>>>>>> 2ad3cf2e
       value != null
           ? _channel.invokeMethod('write', <String, dynamic>{
               'key': key,
@@ -50,15 +39,6 @@
   /// [key] shouldn't be null.
   /// [iOptions] optional iOS options
   /// [aOptions] optional Android options
-<<<<<<< HEAD
-  /// [lOptions] options Linux options
-  /// Can throw a [PlatformException].
-  Future<String?> read(
-      {required String key,
-      IOSOptions? iOptions = IOSOptions.defaultOptions,
-      AndroidOptions? aOptions,
-      LinuxOptions? lOptions}) async {
-=======
   /// [lOptions] optional Linux options
   /// Can throw a [PlatformException].
   Future<String?> read({
@@ -67,7 +47,6 @@
     AndroidOptions? aOptions,
     LinuxOptions? lOptions,
   }) async {
->>>>>>> 2ad3cf2e
     final String? value = await _channel.invokeMethod('read', <String, dynamic>{
       'key': key,
       'options': _selectOptions(iOptions, aOptions, lOptions)
@@ -80,15 +59,6 @@
   /// [key] shouldn't be null.
   /// [iOptions] optional iOS options
   /// [aOptions] optional Android options
-<<<<<<< HEAD
-  /// [lOptions] options Linux options
-  /// Can throw a [PlatformException].
-  Future<bool> containsKey(
-      {required String key,
-      IOSOptions? iOptions = IOSOptions.defaultOptions,
-      AndroidOptions? aOptions,
-      LinuxOptions? lOptions}) async {
-=======
   /// [lOptions] optional Linux options
   /// Can throw a [PlatformException].
   Future<bool> containsKey({
@@ -97,7 +67,6 @@
     AndroidOptions? aOptions,
     LinuxOptions? lOptions,
   }) async {
->>>>>>> 2ad3cf2e
     final String? value =
         await read(key: key, iOptions: iOptions, aOptions: aOptions);
     return value != null;
@@ -108,15 +77,6 @@
   /// [key] shouldn't be null.
   /// [iOptions] optional iOS options
   /// [aOptions] optional Android options
-<<<<<<< HEAD
-  /// [lOptions] options Linux options
-  /// Can throw a [PlatformException].
-  Future<void> delete(
-          {required String key,
-          IOSOptions? iOptions = IOSOptions.defaultOptions,
-          AndroidOptions? aOptions,
-          LinuxOptions? lOptions}) =>
-=======
   /// [lOptions] optional Linux options
   /// Can throw a [PlatformException].
   Future<void> delete({
@@ -125,7 +85,6 @@
     AndroidOptions? aOptions,
     LinuxOptions? lOptions,
   }) =>
->>>>>>> 2ad3cf2e
       _channel.invokeMethod('delete', <String, dynamic>{
         'key': key,
         'options': _selectOptions(iOptions, aOptions, lOptions)
@@ -135,14 +94,6 @@
   ///
   /// [iOptions] optional iOS options
   /// [aOptions] optional Android options
-<<<<<<< HEAD
-  /// [lOptions] options Linux options
-  /// Can throw a [PlatformException].
-  Future<Map<String, String>> readAll(
-      {IOSOptions? iOptions = IOSOptions.defaultOptions,
-      AndroidOptions? aOptions,
-      LinuxOptions? lOptions}) async {
-=======
   /// [lOptions] optional Linux options
   /// Can throw a [PlatformException].
   Future<Map<String, String>> readAll({
@@ -150,30 +101,17 @@
     AndroidOptions? aOptions,
     LinuxOptions? lOptions,
   }) async {
->>>>>>> 2ad3cf2e
     final Map? results = await _channel.invokeMethod<Map>(
         'readAll', <String, dynamic>{
       'options': _selectOptions(iOptions, aOptions, lOptions)
     });
-<<<<<<< HEAD
-    return results?.cast<String, String>()  ?? <String, String>{};
-=======
     return results?.cast<String, String>() ?? <String, String>{};
->>>>>>> 2ad3cf2e
   }
 
   /// Deletes all keys with associated values.
   ///
   /// [iOptions] optional iOS options
   /// [aOptions] optional Android options
-<<<<<<< HEAD
-  /// [lOptions] options Linux options
-  /// Can throw a [PlatformException].
-  Future<void> deleteAll(
-          {IOSOptions? iOptions = IOSOptions.defaultOptions,
-          AndroidOptions? aOptions,
-          LinuxOptions? lOptions}) =>
-=======
   /// [lOptions] optional Linux options
   /// Can throw a [PlatformException].
   Future<void> deleteAll({
@@ -181,7 +119,6 @@
     AndroidOptions? aOptions,
     LinuxOptions? lOptions,
   }) =>
->>>>>>> 2ad3cf2e
       _channel.invokeMethod('deleteAll', <String, dynamic>{
         'options': _selectOptions(iOptions, aOptions, lOptions)
       });
@@ -189,14 +126,9 @@
   /// Select correct options based on current platform
   Map<String, String>? _selectOptions(
       IOSOptions? iOptions, AndroidOptions? aOptions, LinuxOptions? lOptions) {
-<<<<<<< HEAD
-    if (Platform.isLinux) 
-      return lOptions?.params;
-=======
     if (Platform.isLinux) {
       return lOptions?.params;
     }
->>>>>>> 2ad3cf2e
     return Platform.isIOS ? iOptions?.params : aOptions?.params;
   }
 }
