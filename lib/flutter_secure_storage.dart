import 'dart:io';

import 'package:flutter/foundation.dart';
import 'package:flutter/services.dart';


class FlutterSecureStorage {
  const FlutterSecureStorage();

  static const MethodChannel _channel =
      const MethodChannel('plugins.it_nomads.com/flutter_secure_storage');
  static const IOSOptions _defaultIOSOptions = IOSOptions();

  /// Encrypts and saves the [key] with the given [value].
  ///
  /// If the key was already in the storage, its associated value is changed.
  /// If the value is null, deletes associated value for the given [key].
  /// [key] shoudn't be null.
  /// [value] required value
  /// [iOptions] optional iOS options
  /// [aOptions] optional Android options
  /// Can throw a [PlatformException].
  Future<void> write(
<<<<<<< HEAD
          {@required String key,
          @required String value,
          IOSOptions iOptions = _defaultIOSOptions,
          AndroidOptions aOptions}) =>
=======
          {required String key,
          required String? value,
          IOSOptions? iOptions,
          AndroidOptions? aOptions}) =>
>>>>>>> 2586ca61
      value != null
          ? _channel.invokeMethod('write', <String, dynamic>{
              'key': key,
              'value': value,
              'options': _selectOptions(iOptions, aOptions)
            })
          : delete(key: key, iOptions: iOptions, aOptions: aOptions);

  /// Decrypts and returns the value for the given [key] or null if [key] is not in the storage.
  ///
  /// [key] shoudn't be null.
  /// [iOptions] optional iOS options
  /// [aOptions] optional Android options
  /// Can throw a [PlatformException].
<<<<<<< HEAD
  Future<String> read(
      {@required String key,
      IOSOptions iOptions = _defaultIOSOptions,
      AndroidOptions aOptions}) async {
    final String value = await _channel.invokeMethod('read', <String, dynamic>{
=======
  Future<String?> read(
      {required String key,
      IOSOptions? iOptions,
      AndroidOptions? aOptions}) async {
    final String? value = await _channel.invokeMethod('read', <String, dynamic>{
>>>>>>> 2586ca61
      'key': key,
      'options': _selectOptions(iOptions, aOptions)
    });
    return value;
  }

  /// Returns true if the storage contains the given [key].
  ///
  /// [key] shoudn't be null.
  /// [iOptions] optional iOS options
  /// [aOptions] optional Android options
  /// Can throw a [PlatformException].
  Future<bool> containsKey(
<<<<<<< HEAD
      {@required String key,
      IOSOptions iOptions = _defaultIOSOptions,
      AndroidOptions aOptions}) async {
    final String value =
=======
      {required String key,
      IOSOptions? iOptions,
      AndroidOptions? aOptions}) async {
    final String? value =
>>>>>>> 2586ca61
        await read(key: key, iOptions: iOptions, aOptions: aOptions);
    return value != null;
  }

  /// Deletes associated value for the given [key].
  ///
  /// [key] shoudn't be null.
  /// [iOptions] optional iOS options
  /// [aOptions] optional Android options
  /// Can throw a [PlatformException].
  Future<void> delete(
<<<<<<< HEAD
          {@required String key,
          IOSOptions iOptions = _defaultIOSOptions,
          AndroidOptions aOptions}) =>
=======
          {required String key,
          IOSOptions? iOptions,
          AndroidOptions? aOptions}) =>
>>>>>>> 2586ca61
      _channel.invokeMethod('delete', <String, dynamic>{
        'key': key,
        'options': _selectOptions(iOptions, aOptions)
      });

  /// Decrypts and returns all keys with associated values.
  ///
  /// [iOptions] optional iOS options
  /// [aOptions] optional Android options
  /// Can throw a [PlatformException].
  Future<Map<String, String>> readAll(
<<<<<<< HEAD
      {IOSOptions iOptions = _defaultIOSOptions, AndroidOptions aOptions}) async {
    final Map results = await _channel.invokeMethod('readAll',
=======
      {IOSOptions? iOptions, AndroidOptions? aOptions}) async {
    final Map? results = await _channel.invokeMethod('readAll',
>>>>>>> 2586ca61
        <String, dynamic>{'options': _selectOptions(iOptions, aOptions)});
    return results?.cast<String, String>() ?? <String, String>{};
  }

  /// Deletes all keys with associated values.
  ///
  /// [iOptions] optional iOS options
  /// [aOptions] optional Android options
  /// Can throw a [PlatformException].
<<<<<<< HEAD
  Future<void> deleteAll({IOSOptions iOptions = _defaultIOSOptions, AndroidOptions aOptions}) =>
=======
  Future<void> deleteAll({IOSOptions? iOptions, AndroidOptions? aOptions}) =>
>>>>>>> 2586ca61
      _channel.invokeMethod('deleteAll',
          <String, dynamic>{'options': _selectOptions(iOptions, aOptions)});

  /// Select correct options based on current platform
  Map<String, String>? _selectOptions(
      IOSOptions? iOptions, AndroidOptions? aOptions) {
    return Platform.isIOS ? iOptions?.params : aOptions?.params;
  }
}

abstract class Options {
  const Options();

  Map<String, String> get params => _toMap();

  Map<String, String> _toMap() {
    throw Exception('Missing implementation');
  }
}

// KeyChain accessibility attributes as defined here:
// https://developer.apple.com/documentation/security/ksecattraccessible?language=objc
enum IOSAccessibility {
  // The data in the keychain can only be accessed when the device is unlocked.
  // Only available if a passcode is set on the device.
  // Items with this attribute do not migrate to a new device.
  passcode,

  // The data in the keychain item can be accessed only while the device is unlocked by the user.
  unlocked,

  // The data in the keychain item can be accessed only while the device is unlocked by the user.
  // Items with this attribute do not migrate to a new device.
  unlocked_this_device,

  // The data in the keychain item cannot be accessed after a restart until the device has been unlocked once by the user.
  first_unlock,

  // The data in the keychain item cannot be accessed after a restart until the device has been unlocked once by the user.
  // Items with this attribute do not migrate to a new device.
  first_unlock_this_device,
}

class IOSOptions extends Options {
<<<<<<< HEAD
  const IOSOptions(
      {String groupId,
      IOSAccessibility accessibility = IOSAccessibility.unlocked,
      String accountName = 'flutter_secure_storage_service',
      })
=======
  IOSOptions(
      {String? groupId,
      IOSAccessibility accessibility = IOSAccessibility.unlocked})
>>>>>>> 2586ca61
      : _groupId = groupId,
        _accessibility = accessibility,
        _accountName = accountName;

  final String? _groupId;
  final IOSAccessibility _accessibility;
<<<<<<< HEAD
  final String _accountName;
=======

>>>>>>> 2586ca61
  @override
  Map<String, String> _toMap() {
    final m = <String, String>{};
    if (_groupId != null) {
      m['groupId'] = _groupId!;
    }
<<<<<<< HEAD
    if (_accountName != null) {
      m['accountName'] = _accountName;
    }

=======
    m['accessibility'] = describeEnum(_accessibility);
>>>>>>> 2586ca61
    return m;
  }
}

class AndroidOptions extends Options {
  @override
  Map<String, String> _toMap() {
    return <String, String>{};
  }
}<|MERGE_RESOLUTION|>--- conflicted
+++ resolved
@@ -2,14 +2,12 @@
 
 import 'package:flutter/foundation.dart';
 import 'package:flutter/services.dart';
-
 
 class FlutterSecureStorage {
   const FlutterSecureStorage();
 
   static const MethodChannel _channel =
       const MethodChannel('plugins.it_nomads.com/flutter_secure_storage');
-  static const IOSOptions _defaultIOSOptions = IOSOptions();
 
   /// Encrypts and saves the [key] with the given [value].
   ///
@@ -21,17 +19,10 @@
   /// [aOptions] optional Android options
   /// Can throw a [PlatformException].
   Future<void> write(
-<<<<<<< HEAD
-          {@required String key,
-          @required String value,
-          IOSOptions iOptions = _defaultIOSOptions,
-          AndroidOptions aOptions}) =>
-=======
           {required String key,
           required String? value,
           IOSOptions? iOptions,
           AndroidOptions? aOptions}) =>
->>>>>>> 2586ca61
       value != null
           ? _channel.invokeMethod('write', <String, dynamic>{
               'key': key,
@@ -46,19 +37,11 @@
   /// [iOptions] optional iOS options
   /// [aOptions] optional Android options
   /// Can throw a [PlatformException].
-<<<<<<< HEAD
-  Future<String> read(
-      {@required String key,
-      IOSOptions iOptions = _defaultIOSOptions,
-      AndroidOptions aOptions}) async {
-    final String value = await _channel.invokeMethod('read', <String, dynamic>{
-=======
   Future<String?> read(
       {required String key,
       IOSOptions? iOptions,
       AndroidOptions? aOptions}) async {
     final String? value = await _channel.invokeMethod('read', <String, dynamic>{
->>>>>>> 2586ca61
       'key': key,
       'options': _selectOptions(iOptions, aOptions)
     });
@@ -72,17 +55,10 @@
   /// [aOptions] optional Android options
   /// Can throw a [PlatformException].
   Future<bool> containsKey(
-<<<<<<< HEAD
-      {@required String key,
-      IOSOptions iOptions = _defaultIOSOptions,
-      AndroidOptions aOptions}) async {
-    final String value =
-=======
       {required String key,
       IOSOptions? iOptions,
       AndroidOptions? aOptions}) async {
     final String? value =
->>>>>>> 2586ca61
         await read(key: key, iOptions: iOptions, aOptions: aOptions);
     return value != null;
   }
@@ -94,15 +70,9 @@
   /// [aOptions] optional Android options
   /// Can throw a [PlatformException].
   Future<void> delete(
-<<<<<<< HEAD
-          {@required String key,
-          IOSOptions iOptions = _defaultIOSOptions,
-          AndroidOptions aOptions}) =>
-=======
           {required String key,
           IOSOptions? iOptions,
           AndroidOptions? aOptions}) =>
->>>>>>> 2586ca61
       _channel.invokeMethod('delete', <String, dynamic>{
         'key': key,
         'options': _selectOptions(iOptions, aOptions)
@@ -114,13 +84,8 @@
   /// [aOptions] optional Android options
   /// Can throw a [PlatformException].
   Future<Map<String, String>> readAll(
-<<<<<<< HEAD
-      {IOSOptions iOptions = _defaultIOSOptions, AndroidOptions aOptions}) async {
-    final Map results = await _channel.invokeMethod('readAll',
-=======
       {IOSOptions? iOptions, AndroidOptions? aOptions}) async {
     final Map? results = await _channel.invokeMethod('readAll',
->>>>>>> 2586ca61
         <String, dynamic>{'options': _selectOptions(iOptions, aOptions)});
     return results?.cast<String, String>() ?? <String, String>{};
   }
@@ -130,11 +95,7 @@
   /// [iOptions] optional iOS options
   /// [aOptions] optional Android options
   /// Can throw a [PlatformException].
-<<<<<<< HEAD
-  Future<void> deleteAll({IOSOptions iOptions = _defaultIOSOptions, AndroidOptions aOptions}) =>
-=======
   Future<void> deleteAll({IOSOptions? iOptions, AndroidOptions? aOptions}) =>
->>>>>>> 2586ca61
       _channel.invokeMethod('deleteAll',
           <String, dynamic>{'options': _selectOptions(iOptions, aOptions)});
 
@@ -146,8 +107,6 @@
 }
 
 abstract class Options {
-  const Options();
-
   Map<String, String> get params => _toMap();
 
   Map<String, String> _toMap() {
@@ -179,42 +138,22 @@
 }
 
 class IOSOptions extends Options {
-<<<<<<< HEAD
-  const IOSOptions(
-      {String groupId,
-      IOSAccessibility accessibility = IOSAccessibility.unlocked,
-      String accountName = 'flutter_secure_storage_service',
-      })
-=======
   IOSOptions(
       {String? groupId,
       IOSAccessibility accessibility = IOSAccessibility.unlocked})
->>>>>>> 2586ca61
       : _groupId = groupId,
-        _accessibility = accessibility,
-        _accountName = accountName;
+        _accessibility = accessibility;
 
   final String? _groupId;
   final IOSAccessibility _accessibility;
-<<<<<<< HEAD
-  final String _accountName;
-=======
 
->>>>>>> 2586ca61
   @override
   Map<String, String> _toMap() {
     final m = <String, String>{};
     if (_groupId != null) {
       m['groupId'] = _groupId!;
     }
-<<<<<<< HEAD
-    if (_accountName != null) {
-      m['accountName'] = _accountName;
-    }
-
-=======
     m['accessibility'] = describeEnum(_accessibility);
->>>>>>> 2586ca61
     return m;
   }
 }
