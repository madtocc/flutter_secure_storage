--- conflicted
+++ resolved
@@ -173,24 +173,16 @@
     return plainText;
   }
 
-<<<<<<< HEAD
-  @override
-  Future<bool> isCupertinoProtectedDataAvailable() async => true;
-
-  @override
-  Stream<bool> get onCupertinoProtectedDataAvailabilityChanged => const Stream.empty();
+// @override
+// Future<bool> isCupertinoProtectedDataAvailable() => Future.value(false);
+//
+// @override
+// Stream<bool> get onCupertinoProtectedDataAvailabilityChanged =>
+//     Stream.empty();
 }
 
 extension on List<String> {
   js_interop.JSArray<js_interop.JSString> get toJS => [
       ...map((e) => e.toJS),
     ].toJS;
-=======
-// @override
-// Future<bool> isCupertinoProtectedDataAvailable() => Future.value(false);
-//
-// @override
-// Stream<bool> get onCupertinoProtectedDataAvailabilityChanged =>
-//     Stream.empty();
->>>>>>> 62cb9ec4
 }