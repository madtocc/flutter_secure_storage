name: flutter_secure_storage_web
description: Web implementation of flutter_secure_storage. Use flutter_secure_storage for the full flutter package.
repository: https://github.com/mogol/flutter_secure_storage
version: 1.2.1

environment:
  sdk: ">=2.12.0 <4.0.0"
  flutter: ">=1.20.0"

dependencies:
  flutter:
    sdk: flutter
  flutter_secure_storage_platform_interface: ^1.1.1
  flutter_web_plugins:
    sdk: flutter
<<<<<<< HEAD
  web: '>=0.5.0 <1.0.0'
=======
  js: ^0.6.3
>>>>>>> 62cb9ec4

dev_dependencies:
  lint: ^2.0.0
flutter:
  plugin:
    platforms:
      web:
        pluginClass: FlutterSecureStorageWeb
        fileName: flutter_secure_storage_web.dart<|MERGE_RESOLUTION|>--- conflicted
+++ resolved
@@ -13,11 +13,8 @@
   flutter_secure_storage_platform_interface: ^1.1.1
   flutter_web_plugins:
     sdk: flutter
-<<<<<<< HEAD
   web: '>=0.5.0 <1.0.0'
-=======
   js: ^0.6.3
->>>>>>> 62cb9ec4
 
 dev_dependencies:
   lint: ^2.0.0
