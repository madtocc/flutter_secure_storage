package com.it_nomads.fluttersecurestorage;

import android.annotation.SuppressLint;
import android.content.Context;
import android.content.SharedPreferences;
import android.util.Base64;
import android.util.Log;

import com.it_nomads.fluttersecurestorage.ciphers.StorageCipher;
import com.it_nomads.fluttersecurestorage.ciphers.StorageCipher18Implementation;

import java.nio.charset.Charset;
import java.util.HashMap;
import java.util.Map;

import io.flutter.plugin.common.MethodCall;
import io.flutter.plugin.common.MethodChannel;
import io.flutter.plugin.common.MethodChannel.MethodCallHandler;
import io.flutter.plugin.common.MethodChannel.Result;
import io.flutter.plugin.common.PluginRegistry.Registrar;

@SuppressLint("ApplySharedPref")
public class FlutterSecureStoragePlugin implements MethodCallHandler {

    private final SharedPreferences preferences;
    private final Charset charset;
    private final StorageCipher storageCipher;
    private static final String ELEMENT_PREFERENCES_KEY_PREFIX = "VGhpcyBpcyB0aGUgcHJlZml4IGZvciBhIHNlY3VyZSBzdG9yYWdlCg";
    private static final String SHARED_PREFERENCES_NAME = "FlutterSecureStorage";

    public static void registerWith(Registrar registrar) {
        try {
            FlutterSecureStoragePlugin plugin = new FlutterSecureStoragePlugin(registrar.context());
            final MethodChannel channel = new MethodChannel(registrar.messenger(), "plugins.it_nomads.com/flutter_secure_storage");
            channel.setMethodCallHandler(plugin);
        } catch (Exception e) {
            Log.e("FlutterSecureStoragePl", "Registration failed", e);
        }
    }

<<<<<<< HEAD
    private FlutterSecureStoragePlugin(Context activity) throws Exception {
        preferences = activity.getSharedPreferences(SHARED_PREFERENCES_NAME, Context.MODE_PRIVATE);
        charset = Charset.forName("UTF-8");

        StorageCipher18Implementation.moveSecretFromPreferencesIfNeeded(preferences, activity);
        storageCipher = new StorageCipher18Implementation(activity);
=======
    private FlutterSecureStoragePlugin(Context context) throws Exception {
        preferences = context.getSharedPreferences(Constants.SHARED_PREFERENCES_NAME, Context.MODE_PRIVATE);
        editor = preferences.edit();
        charset = Charset.forName("UTF-8");
        storageCipher = new StorageCipher18Implementation(context);
>>>>>>> f73b12ee
    }

    @Override
    public void onMethodCall(MethodCall call, Result result) {
        try {
            switch (call.method) {
                case "write": {
                    String key = getKeyFromCall(call);
                    Map arguments = (Map) call.arguments;

                    String value = (String) arguments.get("value");
                    write(key, value);
                    result.success(null);
                    break;
                }
                case "read": {
                    String key = getKeyFromCall(call);

                    String value = read(key);
                    result.success(value);
                    break;
                }
                case "readAll": {
                    Map<String, String> value = readAll();
                    result.success(value);
                    break;
                }
                case "delete": {
                    String key = getKeyFromCall(call);

                    delete(key);
                    result.success(null);
                    break;
                }
                case "deleteAll": {
                    deleteAll();
                    result.success(null);
                    break;
                }
                default:
                    result.notImplemented();
                    break;
            }

        } catch (Exception e) {
            result.error("Exception encountered", call.method, e);
        }
    }

    private String getKeyFromCall(MethodCall call) {
        Map arguments = (Map) call.arguments;
        String rawKey = (String) arguments.get("key");
        String key = addPrefixToKey(rawKey);
        return key;
    }

    private Map<String, String> readAll() throws Exception {
        Map<String, String> raw = (Map<String, String>) preferences.getAll();

        Map<String, String> all = new HashMap<>();
        for (Map.Entry<String, String> entry : raw.entrySet()) {
            String key = entry.getKey().replaceFirst(ELEMENT_PREFERENCES_KEY_PREFIX + '_', "");
            String rawValue = entry.getValue();
            String value = decodeRawValue(rawValue);

            all.put(key, value);
        }
        return all;
    }

    private void deleteAll() {
        SharedPreferences.Editor editor = preferences.edit();

        editor.clear();
        editor.commit();
    }

    private void write(String key, String value) throws Exception {
        byte[] result = storageCipher.encrypt(value.getBytes(charset));
        SharedPreferences.Editor editor = preferences.edit();

        editor.putString(key, Base64.encodeToString(result, 0));
        editor.commit();
    }

    private String read(String key) throws Exception {
        String encoded = preferences.getString(key, null);

        return decodeRawValue(encoded);
    }

    private void delete(String key) {
        SharedPreferences.Editor editor = preferences.edit();

        editor.remove(key);
        editor.commit();
    }

    private String addPrefixToKey(String key) {
        return ELEMENT_PREFERENCES_KEY_PREFIX + "_" + key;
    }

    private String decodeRawValue(String value) throws Exception {
        if (value == null) {
            return null;
        }
        byte[] data = Base64.decode(value, 0);
        byte[] result = storageCipher.decrypt(data);

        return new String(result, charset);
    }
}<|MERGE_RESOLUTION|>--- conflicted
+++ resolved
@@ -38,20 +38,12 @@
         }
     }
 
-<<<<<<< HEAD
-    private FlutterSecureStoragePlugin(Context activity) throws Exception {
-        preferences = activity.getSharedPreferences(SHARED_PREFERENCES_NAME, Context.MODE_PRIVATE);
+    private FlutterSecureStoragePlugin(Context context) throws Exception {
+        preferences = context.getSharedPreferences(SHARED_PREFERENCES_NAME, Context.MODE_PRIVATE);
         charset = Charset.forName("UTF-8");
 
-        StorageCipher18Implementation.moveSecretFromPreferencesIfNeeded(preferences, activity);
-        storageCipher = new StorageCipher18Implementation(activity);
-=======
-    private FlutterSecureStoragePlugin(Context context) throws Exception {
-        preferences = context.getSharedPreferences(Constants.SHARED_PREFERENCES_NAME, Context.MODE_PRIVATE);
-        editor = preferences.edit();
-        charset = Charset.forName("UTF-8");
+        StorageCipher18Implementation.moveSecretFromPreferencesIfNeeded(preferences, context);
         storageCipher = new StorageCipher18Implementation(context);
->>>>>>> f73b12ee
     }
 
     @Override
