name: flutter_secure_storage_example
description: Demonstrates how to use the flutter_secure_storage plugin.

environment:
<<<<<<< HEAD
  sdk: '>=2.10.0 <3.0.0'
=======
  sdk: '>=2.12.0-29.10.beta <3.0.0'
  flutter: '>=1.26.0-17.6.pre <2.0.0'
>>>>>>> fb912b43

dependencies:
  flutter:
    sdk: flutter
  flutter_secure_storage:
    path: ../

dev_dependencies:
  flutter_test:
    sdk: flutter
  flutter_driver:
    sdk: flutter
  test: any

flutter:
  uses-material-design: true<|MERGE_RESOLUTION|>--- conflicted
+++ resolved
@@ -2,12 +2,8 @@
 description: Demonstrates how to use the flutter_secure_storage plugin.
 
 environment:
-<<<<<<< HEAD
-  sdk: '>=2.10.0 <3.0.0'
-=======
   sdk: '>=2.12.0-29.10.beta <3.0.0'
   flutter: '>=1.26.0-17.6.pre <2.0.0'
->>>>>>> fb912b43
 
 dependencies:
   flutter:
