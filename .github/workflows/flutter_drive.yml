--- conflicted
+++ resolved
@@ -6,11 +6,7 @@
       strategy:
         matrix:
           api-level: [33]
-<<<<<<< HEAD
-          target: [default]
-=======
           target: [google_apis]
->>>>>>> ac734eea
       steps:
         - uses: actions/checkout@v3
         - uses: subosito/flutter-action@v2.8.0
