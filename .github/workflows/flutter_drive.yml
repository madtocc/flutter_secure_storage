name: integration test
on: [pull_request]
jobs:
  drive_android:
      runs-on: ubuntu-latest
      steps:
        - uses: actions/checkout@v4
<<<<<<< HEAD
        - uses: subosito/flutter-action@v2
        - uses: actions/setup-java@v4
          with:
            distribution: 'temurin'
            java-version: '17'
        - name: Install melos
          run: |
            flutter pub global activate melos
            echo "$HOME/.pub-cache/bin" >> $GITHUB_PATH
            echo "$HOME/AppData/Local/Pub/Cache/bin" >> $GITHUB_PATH
        - name: Initialize workspace through melos
          run: melos bootstrap
        - name: "Run Flutter Driver tests API 18"
=======
        - uses: subosito/flutter-action@v2.16.0
        - uses: actions/setup-java@v3
          with:
            distribution: 'temurin'
            java-version: '17'
        - name: Enable KVM
          run: |
            echo 'KERNEL=="kvm", GROUP="kvm", MODE="0666", OPTIONS+="static_node=kvm"' | sudo tee /etc/udev/rules.d/99-kvm4all.rules
            sudo udevadm control --reload-rules
            sudo udevadm trigger --name-match=kvm
        - name: "Run Flutter Driver tests API 19"
>>>>>>> 7e2321a3
          uses: reactivecircus/android-emulator-runner@v2
          with:
            api-level: 19
            target: default
            arch: x86
            script: "cd example && flutter drive --target=test_driver/app.dart"
            working-directory: ./flutter_secure_storage
        - name: "Run Flutter Driver tests API 34"
          uses: reactivecircus/android-emulator-runner@v2
          with:
            api-level: 34
            target: google_apis
            arch: x86_64
            script: "cd example && flutter drive --target=test_driver/app.dart"
            working-directory: ./flutter_secure_storage<|MERGE_RESOLUTION|>--- conflicted
+++ resolved
@@ -5,23 +5,8 @@
       runs-on: ubuntu-latest
       steps:
         - uses: actions/checkout@v4
-<<<<<<< HEAD
         - uses: subosito/flutter-action@v2
         - uses: actions/setup-java@v4
-          with:
-            distribution: 'temurin'
-            java-version: '17'
-        - name: Install melos
-          run: |
-            flutter pub global activate melos
-            echo "$HOME/.pub-cache/bin" >> $GITHUB_PATH
-            echo "$HOME/AppData/Local/Pub/Cache/bin" >> $GITHUB_PATH
-        - name: Initialize workspace through melos
-          run: melos bootstrap
-        - name: "Run Flutter Driver tests API 18"
-=======
-        - uses: subosito/flutter-action@v2.16.0
-        - uses: actions/setup-java@v3
           with:
             distribution: 'temurin'
             java-version: '17'
@@ -30,8 +15,14 @@
             echo 'KERNEL=="kvm", GROUP="kvm", MODE="0666", OPTIONS+="static_node=kvm"' | sudo tee /etc/udev/rules.d/99-kvm4all.rules
             sudo udevadm control --reload-rules
             sudo udevadm trigger --name-match=kvm
+        - name: Install melos
+          run: |
+            flutter pub global activate melos
+            echo "$HOME/.pub-cache/bin" >> $GITHUB_PATH
+            echo "$HOME/AppData/Local/Pub/Cache/bin" >> $GITHUB_PATH
+        - name: Initialize workspace through melos
+          run: melos bootstrap
         - name: "Run Flutter Driver tests API 19"
->>>>>>> 7e2321a3
           uses: reactivecircus/android-emulator-runner@v2
           with:
             api-level: 19
