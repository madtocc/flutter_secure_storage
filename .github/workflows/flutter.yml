name: code analysis & formatting

on: [push, pull_request]

jobs:
  analysis:
    runs-on: ubuntu-latest
    steps:
      - uses: actions/checkout@v4
      - uses: actions/setup-java@v4
        with:
          distribution: 'temurin'
          java-version: '11'
      # Use the community Action to install Flutter
<<<<<<< HEAD
      - uses: subosito/flutter-action@v2
=======
      - uses: subosito/flutter-action@v2.16.0
>>>>>>> 7e2321a3
      - name: Version
        run: flutter doctor -v
      - name: Install melos
        run: |
          flutter pub global activate melos
          echo "$HOME/.pub-cache/bin" >> $GITHUB_PATH
          echo "$HOME/AppData/Local/Pub/Cache/bin" >> $GITHUB_PATH
      - name: Initialize workspace through melos
        run: melos bootstrap
      - name: Linter
        run: melos analyze
  formatting:
    runs-on: ubuntu-latest
    steps:
      - uses: actions/checkout@v4
      - uses: actions/setup-java@v4
        with:
          distribution: 'temurin'
          java-version: '11'
      # Use the community Action to install Flutter
<<<<<<< HEAD
      - uses: subosito/flutter-action@v2
      - name: Version
        run: flutter doctor -v
      - name: Install melos
        run: |
          flutter pub global activate melos
          echo "$HOME/.pub-cache/bin" >> $GITHUB_PATH
          echo "$HOME/AppData/Local/Pub/Cache/bin" >> $GITHUB_PATH
      - name: Initialize workspace through melos
        run: melos bootstrap
      - name: Format
        run: melos format --output none --set-exit-if-changed
=======
      - uses: subosito/flutter-action@v2.16.0
      - name: Format - Android & iOS
        run: dart format --set-exit-if-changed .
        working-directory: ./flutter_secure_storage
      - name: Format - Platform Interface
        run: dart format --set-exit-if-changed .
        working-directory: ./flutter_secure_storage_platform_interface
>>>>>>> 7e2321a3
<|MERGE_RESOLUTION|>--- conflicted
+++ resolved
@@ -12,11 +12,7 @@
           distribution: 'temurin'
           java-version: '11'
       # Use the community Action to install Flutter
-<<<<<<< HEAD
       - uses: subosito/flutter-action@v2
-=======
-      - uses: subosito/flutter-action@v2.16.0
->>>>>>> 7e2321a3
       - name: Version
         run: flutter doctor -v
       - name: Install melos
@@ -37,7 +33,6 @@
           distribution: 'temurin'
           java-version: '11'
       # Use the community Action to install Flutter
-<<<<<<< HEAD
       - uses: subosito/flutter-action@v2
       - name: Version
         run: flutter doctor -v
@@ -49,13 +44,4 @@
       - name: Initialize workspace through melos
         run: melos bootstrap
       - name: Format
-        run: melos format --output none --set-exit-if-changed
-=======
-      - uses: subosito/flutter-action@v2.16.0
-      - name: Format - Android & iOS
-        run: dart format --set-exit-if-changed .
-        working-directory: ./flutter_secure_storage
-      - name: Format - Platform Interface
-        run: dart format --set-exit-if-changed .
-        working-directory: ./flutter_secure_storage_platform_interface
->>>>>>> 7e2321a3
+        run: melos format --output none --set-exit-if-changed